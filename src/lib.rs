use crate::ids::{BlockId, DatabaseId};
use crate::models::error::ErrorResponse;
use crate::models::search::{DatabaseQuery, SearchRequest};
use crate::models::{Database, ListResponse, Object, Page};
use ids::{AsIdentifier, PageId};
use models::block::Block;
use models::search::NotionSearch;
use models::PageCreateRequest;
use reqwest::header::{HeaderMap, HeaderValue};
use reqwest::{header, Client, ClientBuilder, RequestBuilder};
use tracing::Instrument;

pub mod ids;
pub mod models;

pub use chrono;

const NOTION_API_VERSION: &str = "2022-02-22";

/// An wrapper Error type for all errors produced by the [`NotionApi`](NotionApi) client.
#[derive(Debug, thiserror::Error)]
pub enum Error {
    #[error("Invalid Notion API Token: {}", source)]
    InvalidApiToken { source: header::InvalidHeaderValue },

    #[error("Unable to build reqwest HTTP client: {}", source)]
    ErrorBuildingClient { source: reqwest::Error },

    #[error("Error sending HTTP request: {}", source)]
    RequestFailed {
        #[from]
        source: reqwest::Error,
    },

    #[error("Error reading response: {}", source)]
    ResponseIoError { source: reqwest::Error },

    #[error("Error parsing json response: {}", source)]
    JsonParseError { source: serde_json::Error },

    #[error("Unexpected API Response")]
    UnexpectedResponse { response: Object },

    #[error("API Error {}({}): {}", .error.code, .error.status, .error.message)]
    ApiError { error: ErrorResponse },
}

/// An API client for Notion.
/// Create a client by using [new(api_token: String)](Self::new()).
#[derive(Clone)]
pub struct NotionApi {
    client: Client,
}

impl NotionApi {
    /// Creates an instance of NotionApi.
    /// May fail if the provided api_token is an improper value.
    pub fn new(api_token: String) -> Result<Self, Error> {
        let mut headers = HeaderMap::new();
        headers.insert(
            "Notion-Version",
            HeaderValue::from_static(NOTION_API_VERSION),
        );

        let mut auth_value = HeaderValue::from_str(&format!("Bearer {}", api_token))
            .map_err(|source| Error::InvalidApiToken { source })?;
        auth_value.set_sensitive(true);
        headers.insert(header::AUTHORIZATION, auth_value);

        let client = ClientBuilder::new()
            .default_headers(headers)
            .build()
            .map_err(|source| Error::ErrorBuildingClient { source })?;

        Ok(Self { client })
    }

    async fn make_json_request(
        &self,
        request: RequestBuilder,
    ) -> Result<Object, Error> {
        let request = request.build()?;
        let url = request.url();
        tracing::trace!(
            method = request.method().as_str(),
            url = url.as_str(),
            "Sending request"
        );
        let json = self
            .client
            .execute(request)
            .instrument(tracing::trace_span!("Sending request"))
            .await
            .map_err(|source| Error::RequestFailed { source })?
            .text()
            .instrument(tracing::trace_span!("Reading response"))
            .await
            .map_err(|source| Error::ResponseIoError { source })?;

        tracing::debug!("JSON Response: {}", json);
        #[cfg(test)]
        {
            dbg!(serde_json::from_str::<serde_json::Value>(&json)
                .map_err(|source| Error::JsonParseError { source })?);
        }
        let result =
            serde_json::from_str(&json).map_err(|source| Error::JsonParseError { source })?;

        match result {
            Object::Error { error } => Err(Error::ApiError { error }),
            response => Ok(response),
        }
    }

    /// List all the databases shared with the supplied integration token.
    /// Because of the deprecation of the original endpoint this just calls
    /// [search()](Self::search()) with a filter on databases
<<<<<<< HEAD
=======
    ///
    #[deprecated(
        note = "This method is deprecated. Please use `search()` with a filter on databases instead."
    )]
>>>>>>> ab19ec12
    pub async fn list_databases(&self) -> Result<ListResponse<Database>, Error> {
        self.search(NotionSearch::filter_by_databases())
            .await
            .map(|response| response.only_databases())
    }

    /// Search all pages in notion.
    /// `query` can either be a [SearchRequest] or a slightly more convenient
    /// [NotionSearch](models::search::NotionSearch) query.
    pub async fn search<T: Into<SearchRequest>>(
        &self,
        query: T,
    ) -> Result<ListResponse<Object>, Error> {
        let result = self
            .make_json_request(
                self.client
                    .post("https://api.notion.com/v1/search")
                    .json(&query.into()),
            )
            .await?;

        match result {
            Object::List { list } => Ok(list),
            response => Err(Error::UnexpectedResponse { response }),
        }
    }

    /// Get a database by [DatabaseId].
    pub async fn get_database<T: AsIdentifier<DatabaseId>>(
        &self,
        database_id: T,
    ) -> Result<Database, Error> {
        let result = self
            .make_json_request(self.client.get(format!(
                "https://api.notion.com/v1/databases/{}",
                database_id.as_id()
            )))
            .await?;

        match result {
            Object::Database { database } => Ok(database),
            response => Err(Error::UnexpectedResponse { response }),
        }
    }

    /// Get a page by [PageId].
    pub async fn get_page<T: AsIdentifier<PageId>>(
        &self,
        page_id: T,
    ) -> Result<Page, Error> {
        let result = self
            .make_json_request(self.client.get(format!(
                "https://api.notion.com/v1/pages/{}",
                page_id.as_id()
            )))
            .await?;

        match result {
            Object::Page { page } => Ok(page),
            response => Err(Error::UnexpectedResponse { response }),
        }
    }

    /// Creates a new page and return the created page
    pub async fn create_page<T: Into<PageCreateRequest>>(
        &self,
        page: T,
    ) -> Result<Page, Error> {
        let result = self
            .make_json_request(
                self.client
                    .post("https://api.notion.com/v1/pages")
                    .json(&page.into()),
            )
            .await?;

        match result {
            Object::Page { page } => Ok(page),
            response => Err(Error::UnexpectedResponse { response }),
        }
    }

    /// Query a database and return the matching pages.
    pub async fn query_database<D, T>(
        &self,
        database: D,
        query: T,
    ) -> Result<ListResponse<Page>, Error>
    where
        T: Into<DatabaseQuery>,
        D: AsIdentifier<DatabaseId>,
    {
        let result = self
            .make_json_request(
                self.client
                    .post(&format!(
                        "https://api.notion.com/v1/databases/{database_id}/query",
                        database_id = database.as_id()
                    ))
                    .json(&query.into()),
            )
            .await?;
        match result {
            Object::List { list } => Ok(list.expect_pages()?),
            response => Err(Error::UnexpectedResponse { response }),
        }
    }

    pub async fn get_block_children<T: AsIdentifier<BlockId>>(
        &self,
        block_id: T,
    ) -> Result<ListResponse<Block>, Error> {
        let result = self
            .make_json_request(self.client.get(&format!(
                "https://api.notion.com/v1/blocks/{block_id}/children",
                block_id = block_id.as_id()
            )))
            .await?;

        match result {
            Object::List { list } => Ok(list.expect_blocks()?),
            response => Err(Error::UnexpectedResponse { response }),
        }
    }
}<|MERGE_RESOLUTION|>--- conflicted
+++ resolved
@@ -115,13 +115,9 @@
     /// List all the databases shared with the supplied integration token.
     /// Because of the deprecation of the original endpoint this just calls
     /// [search()](Self::search()) with a filter on databases
-<<<<<<< HEAD
-=======
-    ///
     #[deprecated(
         note = "This method is deprecated. Please use `search()` with a filter on databases instead."
     )]
->>>>>>> ab19ec12
     pub async fn list_databases(&self) -> Result<ListResponse<Database>, Error> {
         self.search(NotionSearch::filter_by_databases())
             .await
